--- conflicted
+++ resolved
@@ -414,7 +414,7 @@
         self.bed = self.bed.drop(indices_of_overlap_regions)
         return num_drop
 
-<<<<<<< HEAD
+
     def set_seed(self, seednum):
         try:
             seednum = int(seednum)
@@ -424,8 +424,7 @@
             _LOGGER.error("Seed should be an integer, not {}.".format(type(seednum)))
             sys.exit(1)
 
-=======
->>>>>>> a803ab25
+
     def _find_overlap(self, fp, reference=None):
         """
         Find intersecting regions between the reference bedfile and the comparison file provided in the yaml config file.
@@ -528,11 +527,9 @@
             else:
                 n += self.drop(droprate)
 
-<<<<<<< HEAD
         return n
 
-=======
->>>>>>> a803ab25
+
     def to_bed(self, outfile_name):
         """
         Write a pandas dataframe back into BED file format
