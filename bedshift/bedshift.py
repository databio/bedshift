""" Perturb regions in bedfiles """

import logging
import os
import sys
import random
import logmuse
import pandas as pd
import numpy as np
import pyranges as pr

from bedshift._version import __version__
from bedshift import arguments
from bedshift import BedshiftYAMLHandler

_LOGGER = logging.getLogger(__name__)

__all__ = ["Bedshift"]


<<<<<<< HEAD
class _VersionInHelpParser(argparse.ArgumentParser):
    def format_help(self):
        """ Add version information to help text. """
        return "version: {}\n".format(__version__) + \
               super(_VersionInHelpParser, self).format_help()


def build_argparser():
    """
    Builds argument parser.

    :return: argparse.ArgumentParser
    """

    banner = "%(prog)s - randomize BED files"
    additional_description = "\n..."

    parser = _VersionInHelpParser(
        description=banner,
        epilog=additional_description)

    parser.add_argument(
        "-V", "--version",
        action="version",
        version="%(prog)s {v}".format(v=__version__))

    parser.add_argument(
        "-b", "--bedfile", required=True,
        help="File path to bed file.")

    parser.add_argument(
        "-l", "--chrom-lengths", type=str, required=False,
        help="TSV text file with one row per chromosomes indicating chromosome sizes"
        )

    parser.add_argument(
        "-g", "--genome", type=str, required=False,
        help="Refgenie genome identifier (used for chrom sizes).")

    parser.add_argument(
        "-d", "--droprate", type=float, default=0.0,
        help="Droprate parameter")

    parser.add_argument(
        "-a", "--addrate", type=float, default=0.0,
        help="Addrate parameter")

    parser.add_argument(
        "--addmean", type=float, default=320.0,
        help="Mean add region length")

    parser.add_argument(
        "--addstdev", type=float, default=30.0,
        help="Stdev add length")

    parser.add_argument(
        "--addfile", type=str, help="Add regions from a bedfile")

    parser.add_argument(
        "--valid-regions", type=str, dest='valid_regions',
        help="valid regions in which regions can be randomly added")

    parser.add_argument(
        "-s", "--shiftrate", type=float, default=0.0,
        help="Shift probability")

    parser.add_argument(
        "--shiftmean", type=float, default=0.0,
        help="Mean shift")

    parser.add_argument(
        "--shiftstdev", type=float, default=150.0,
        help="Stdev shift")

    parser.add_argument(
        "-c", "--cutrate", type=float, default=0.0,
        help="Cut probability")

    parser.add_argument(
        "-m", "--mergerate", type=float, default=0.0,
        help="Merge probability. WARNING: will likely create regions that are thousands of base pairs long")

    parser.add_argument(
        "--dropfile", type=str, help="Drop regions from a bedfile")

    parser.add_argument(
        "-o", "--outputfile", type=str,
        help="output file name (including extension). if not specified, will default to bedshifted_{originalname}.bed")

    parser.add_argument(
        "-r", "--repeat", type=int, default=1,
        help="the number of times to repeat the operation")

    parser.add_argument(
        "-y", "--yaml-config", dest='yaml_config', type=str,
        help="run yaml configuration file")

    return parser


=======
>>>>>>> 825b8a80
class Bedshift(object):
    """
    The bedshift object with methods to perturb regions
    """

    def __init__(self, bedfile_path, chrom_sizes=None, delimiter='\t'):
        """
        Read in a .bed file to pandas DataFrame format

        :param str bedfile_path: the path to the BED file
        :param str chrom_sizes: the path to the chrom.sizes file
        :param str delimiter: the delimiter used in the BED file
        """
        self.bedfile_path = bedfile_path
        self.chrom_lens = {}
        if chrom_sizes:
            self._read_chromsizes(chrom_sizes)
        df = self.read_bed(bedfile_path, delimiter=delimiter)
        self.original_num_regions = df.shape[0]
        self.bed = df.astype({0: 'object', 1: 'int64', 2: 'int64', 3: 'object'}) \
                            .sort_values([0, 1, 2]).reset_index(drop=True)
        self.original_bed = self.bed.copy()


    def _read_chromsizes(self, fp):
        """
        Read chromosome sizes file

        :param str fp: path to the chrom sizes file
        """
        try:
            with open(fp) as f:
                for line in f:
                    line = line.strip().split('\t')
                    chrom = str(line[0])
                    size = int(line[1])
                    self.chrom_lens[chrom] = size
        except FileNotFoundError:
            _LOGGER.error("fasta file path {} invalid".format(fp))
            sys.exit(1)

        total_len = sum(self.chrom_lens.values())
        self.chrom_weights = [chrom_len / total_len for chrom_len in self.chrom_lens.values()]


    def reset_bed(self):
        """
        Reset the stored bedfile to the state before perturbations
        """
        self.bed = self.original_bed.copy()


    def _precheck(self, rate, requiresChromLens=False, isAdd=False):
        """
        Check if the rate of perturbation is too high or low

        :param float rate: the rate of perturbation
        :param bool requiresChromLens: check if the perturbation requires a chromosome lengths file
        :param bool isAdd: if True, do a special check for the add rate
        """
        if isAdd:
            if rate < 0:
                _LOGGER.error("Rate must be greater than 0")
                sys.exit(1)
        else:
            if rate < 0 or rate > 1:
                _LOGGER.error("Rate must be between 0 and 1")
                sys.exit(1)
        if requiresChromLens:
            if len(self.chrom_lens) == 0:
                _LOGGER.error("chrom.sizes file must be specified")
                sys.exit(1)


    def pick_random_chroms(self, n):
        """
        Utility function to pick a random chromosome

        :param str n: the number of random chromosomes to pick
        :return str, float chrom_str, chrom_len: chromosome number and length
        """
        chrom_strs = random.choices(list(self.chrom_lens.keys()), weights=self.chrom_weights, k=n)
        chrom_lens = [self.chrom_lens[chrom_str] for chrom_str in chrom_strs]
        return zip(chrom_strs, chrom_lens)


    def add(self, addrate, addmean, addstdev, valid_bed=None, delimiter='\t'):
        """
        Add regions

        :param float addrate: the rate to add regions
        :param float addmean: the mean length of added regions
        :param float addstdev: the standard deviation of the length of added regions
        :return int: the number of regions added
        """
        self._precheck(addrate, requiresChromLens=True, isAdd=True)

        rows = self.bed.shape[0]
        num_add = int(rows * addrate)
        new_regions = {0: [], 1: [], 2: [], 3: []}
<<<<<<< HEAD
        if valid_bed:
            valid_regions = self.read_bed(valid_bed, delimiter)
            valid_regions[3] = valid_regions[2] - valid_regions[1]
            total_bp = valid_regions[3].sum()
            valid_regions[4] = valid_regions[3].apply(lambda x: x / total_bp)
            add_rows = random.choices(list(range(len(valid_regions))), weights=list(valid_regions[4]), k=num_add)
            for row in add_rows:
                data = valid_regions.loc[row]
                chrom = data[0]
                start = random.randint(data[1], data[2])
                end = start + int(np.random.normal(addmean, addstdev))
                new_regions[0].append(chrom)
                new_regions[1].append(start)
                new_regions[2].append(end)
                new_regions[3].append('A')
        else:
            random_chroms = self.pick_random_chroms(num_add)
            for chrom_str, chrom_len in random_chroms:
                start = random.randint(1, chrom_len)
                # ensure chromosome length is not exceeded
                end = min(start + int(np.random.normal(addmean, addstdev)), chrom_len)
                new_regions[0].append(chrom_str)
                new_regions[1].append(start)
                new_regions[2].append(end)
                new_regions[3].append(3)
=======
        random_chroms = self.pick_random_chroms(num_add)
        for chrom_str, chrom_len in random_chroms:
            start = random.randint(1, chrom_len)
            # ensure chromosome length is not exceeded
            end = min(start + int(np.random.normal(addmean, addstdev)), chrom_len)
            new_regions[0].append(chrom_str)
            new_regions[1].append(start)
            new_regions[2].append(end)
            new_regions[3].append('A')
>>>>>>> 825b8a80
        self.bed = self.bed.append(pd.DataFrame(new_regions), ignore_index=True)
        return num_add


    def add_from_file(self, fp, addrate, delimiter='\t'):
        """
        Add regions from another bedfile to this perturbed bedfile

        :param float addrate: the rate to add regions
        :param str fp: the filepath to the other bedfile
        :return int: the number of regions added
        """
        self._precheck(addrate, requiresChromLens=False, isAdd=True)

        rows = self.bed.shape[0]
        num_add = int(rows * addrate)
        df = self.read_bed(fp, delimiter=delimiter)
        dflen = len(df)
        if num_add > dflen:
            _LOGGER.warning("Number of regions to be added ({}) is larger than the provided bedfile size ({}). Adding {} regions.".format(num_add, dflen, dflen))
            num_add = dflen
        add_rows = random.sample(list(range(dflen)), num_add)
        add_df = df.loc[add_rows].reset_index(drop=True)
        add_df[3] = pd.Series(['A'] * add_df.shape[0])
        self.bed = self.bed.append(add_df, ignore_index=True)
        return num_add


    def shift(self, shiftrate, shiftmean, shiftstdev, shift_rows=None):
        """
        Shift regions

        :param float shiftrate: the rate to shift regions (both the start and end are shifted by the same amount)
        :param float shiftmean: the mean shift distance
        :param float shiftstdev: the standard deviation of the shift distance
        :return int: the number of regions shifted
        """
        self._precheck(shiftrate, requiresChromLens=True)

        rows = self.bed.shape[0]
        if shift_rows == None:
            shift_rows = random.sample(list(range(rows)), int(rows * shiftrate))
        new_row_list = []
        to_drop = []
        num_shifted = 0
        invalid_shifted = 0
        for row in shift_rows:
            drop_row, new_region = self._shift(row, shiftmean, shiftstdev) # shifted rows display a 1
            if drop_row is not None and new_region:
                num_shifted += 1
                new_row_list.append(new_region)
                to_drop.append(drop_row)
            else:
                invalid_shifted += 1
        self.bed = self.bed.drop(to_drop)
        self.bed = self.bed.append(new_row_list, ignore_index=True)
        self.bed = self.bed.reset_index(drop=True)
        if invalid_shifted > 0:
            _LOGGER.warning(f"{invalid_shifted} regions were prevented from being shifted outside of chromosome boundaries. Reported regions shifted will be less than expected.")
        return num_shifted


    def _shift(self, row, mean, stdev):
        theshift = int(np.random.normal(mean, stdev))

        chrom = self.bed.loc[row][0]
        start = self.bed.loc[row][1]
        end = self.bed.loc[row][2]
        if start + theshift < 0 or end + theshift > self.chrom_lens[str(chrom)]:
            # check if the region is shifted out of chromosome length bounds
            return None, None

        return row, {0: chrom, 1: start + theshift, 2: end + theshift, 3: 'S'}


    def shift_from_file(self, fp, shiftrate, shiftmean, shiftstdev, delimiter='\t'):
        """
        Shift regions that overlap the specified file's regions

        :param str fp: the file on which to find overlaps
        :param float shiftrate: the rate to shift regions (both the start and end are shifted by the same amount)
        :param float shiftmean: the mean shift distance
        :param float shiftstdev: the standard deviation of the shift distance
        :param str delimiter: the delimiter used in fp
        :return int: the number of regions shifted
        """
        self._precheck(shiftrate, requiresChromLens=True)

        rows = self.bed.shape[0]
        num_shift = int(rows * shiftrate)

        intersect_regions = self._find_overlap(fp)
        interlen = len(intersect_regions)
        if num_shift > interlen:
            _LOGGER.warning("Number of regions to be shifted ({}) is larger than the provided bedfile size ({}). Shifting {} regions.".format(num_shift, interlen, interlen))
            num_shift = interlen
        rows2shift = random.sample(list(range(interlen)), num_shift)
        return self.shift(shiftrate, shiftmean, shiftstdev, rows2shift)


    def cut(self, cutrate):
        """
        Cut regions to create two new regions

        :param float cutrate: the rate to cut regions into two separate regions
        :return int: the number of regions cut
        """
        self._precheck(cutrate)

        rows = self.bed.shape[0]
        cut_rows = random.sample(list(range(rows)), int(rows * cutrate))
        new_row_list = []
        to_drop = []
        for row in cut_rows:
            drop_row, new_regions = self._cut(row) # cut rows display a 2
            new_row_list.extend(new_regions)
            to_drop.append(drop_row)
        self.bed = self.bed.drop(to_drop)
        self.bed = self.bed.append(new_row_list, ignore_index=True)
        self.bed = self.bed.reset_index(drop=True)
        return len(cut_rows)


    def _cut(self, row):
        chrom = self.bed.loc[row][0]
        start = self.bed.loc[row][1]
        end = self.bed.loc[row][2]

        # choose where to cut the region
        thecut = (start + end) // 2 # int(np.random.normal((start+end)/2, (end - start)/6))
        if thecut <= start:
            thecut = start + 10
        if thecut >= end:
            thecut = end - 10

        ''' may add in later, this makes the api confusing!
        # adjust the cut regions using the shift function
        new_segs = self.__shift(new_segs, 0, meanshift, stdevshift)
        new_segs = self.__shift(new_segs, 1, meanshift, stdevshift)
        '''

        return row, [{0: chrom, 1: start, 2: thecut, 3: 'C'}, {0: chrom, 1: thecut, 2: end, 3: 'C'}]


    def merge(self, mergerate):
        """
        Merge two regions into one new region

        :param float mergerate: the rate to merge two regions into one
        :return int: number of regions merged
        """
        self._precheck(mergerate)

        rows = self.bed.shape[0]
        merge_rows = random.sample(list(range(rows)), int(rows * mergerate))
        to_add = []
        to_drop = []
        for row in merge_rows:
            drop_rows, add_row = self._merge(row)
            if drop_rows and add_row:
                to_add.append(add_row)
                to_drop.extend(drop_rows)
        self.bed = self.bed.drop(to_drop)
        self.bed = self.bed.append(to_add, ignore_index=True)
        self.bed = self.bed.reset_index(drop=True)
        return len(to_drop)


    def _merge(self, row):
        # check if the regions being merged are on the same chromosome
        if row + 1 not in self.bed.index or self.bed.loc[row][0] != self.bed.loc[row+1][0]:
            return None, None

        chrom = self.bed.loc[row][0]
        start = self.bed.loc[row][1]
        end = self.bed.loc[row+1][2]
        return [row, row+1], {0: chrom, 1: start, 2: end, 3: 'M'}


    def drop(self, droprate):
        """
        Drop regions

        :param float droprate: the rate to drop/remove regions
        :return int: the number of rows dropped
        """
        self._precheck(droprate)

        rows = self.bed.shape[0]
        drop_rows = random.sample(list(range(rows)), int(rows * droprate))
        self.bed = self.bed.drop(drop_rows)
        self.bed = self.bed.reset_index(drop=True)
        return len(drop_rows)



    def drop_from_file(self, fp, droprate, delimiter='\t'):
        """
        drop regions that overlap between the reference bedfile and the provided bedfile.

        :param float droprate: the rate to drop regions
        :param str fp: the filepath to the other bedfile containing regions to be dropped
        :return int: the number of regions dropped
        """
        self._precheck(droprate)

        rows = self.bed.shape[0]
        num_drop = int(rows * droprate)
        drop_bed = self.read_bed(fp, delimiter=delimiter)

        intersect_regions = self._find_overlap(drop_bed)
        interlen = len(intersect_regions)
        if num_drop > interlen:
            _LOGGER.warning("Number of regions to be dropped ({}) is larger than the provided bedfile size ({}). Dropping {} regions.".format(num_drop, interlen, interlen))
            num_drop = interlen
        rows2drop = random.sample(list(range(interlen)), num_drop)
        self.bed = self.bed.drop(intersect_regions.index[rows2drop]).reset_index(drop=True)
        return num_drop


<<<<<<< HEAD
=======
    def _find_overlap(self, fp, reference=None):
        """
        Find intersecting regions between the reference bedfile and the comparison file provided in the yaml config file.

        :param str fp: path to file, or pandas DataFrame, for comparison
        :param str reference: path to file, or pandas DataFrame, for reference. If None, then defaults to the original BED file provided to the Bedshift constructor
        :return pd.DataFrame: a DataFrame of overlapping regions
        """
        if reference is None:
            reference_bed = self.original_bed.copy()
        else:
            if isinstance(reference, pd.DataFrame):
                reference_bed = reference.copy()
            elif isinstance(reference, str):
                reference_bed = self.read_bed(reference)
            else:
                raise Exception("unsupported input type: {}".format(type(reference)))
        if isinstance(fp, pd.DataFrame):
            comparison_bed = fp.copy()
        elif isinstance(fp, str):
            comparison_bed = self.read_bed(fp)
        else:
            raise Exception("unsupported input type: {}".format(type(reference)))
        reference_bed.columns = ['Chromosome', 'Start', 'End', 'modifications']
        comparison_bed.columns = ['Chromosome', 'Start', 'End', 'modifications']
        reference_pr = pr.PyRanges(reference_bed)
        comparison_pr = pr.PyRanges(comparison_bed)
        intersection = reference_pr.overlap(comparison_pr, how='first').as_df()
        if len(intersection) == 0:
            raise Exception("no intersection found between {} and {}".format(reference_bed, comparison_bed))
        intersection = intersection.drop(['modifications'], axis=1)
        intersection.columns = [0, 1, 2]
        return intersection


>>>>>>> 825b8a80
    def all_perturbations(self,
                          addrate=0.0, addmean=320.0, addstdev=30.0,
                          addfile=None, valid_regions=None,
                          shiftrate=0.0, shiftmean=0.0, shiftstdev=150.0,
                          shiftfile=None,
                          cutrate=0.0,
                          mergerate=0.0,
                          droprate=0.0,
                          dropfile=None,
                          yaml=None,
                          bedshifter=None):
        '''
        Perform all five perturbations in the order of shift, add, cut, merge, drop.

        :param float addrate: the rate (as a proportion of the total number of regions) to add regions
        :param float addmean: the mean length of added regions
        :param float addstdev: the standard deviation of the length of added regions
        :param string addfile: the file containing regions to be added
        :param string valid_regions: the file containing regions where new regions can be added
        :param float shiftrate: the rate to shift regions (both the start and end are shifted by the same amount)
        :param float shiftmean: the mean shift distance
        :param float shiftstdev: the standard deviation of the shift distance
        :param float shiftfile: the file containing regions to be shifted
        :param float cutrate: the rate to cut regions into two separate regions
        :param float mergerate: the rate to merge two regions into one
        :param float droprate: the rate to drop/remove regions
        :param string dropfile: the file containing regions to be dropped
        :param string yaml: the yaml_config filepath
        :param string bedshifter: Bedshift instance
        :return int: the number of total regions perturbed
        '''
<<<<<<< HEAD

        n = 0
        n += self.shift(shiftrate, shiftmean, shiftstdev)
        if addfile:
            n += self.add_from_file(addfile, addrate)
        else:
            n += self.add(addrate, addmean, addstdev, valid_regions)
        n += self.cut(cutrate)
        n += self.merge(mergerate)
        if dropfile:
            n += self.drop_from_file(dropfile, droprate)
        else:
            n +=self.drop(droprate)
=======
>>>>>>> 825b8a80
        if yaml:
            return BedshiftYAMLHandler.BedshiftYAMLHandler(bedshifter, yaml).handle_yaml()
        n = 0
        if shiftrate > 0:
            if shiftfile:
                n += self.shift_from_file(shiftfile, shiftrate, shiftmean, shiftstdev)
            else:
                n += self.shift(shiftrate, shiftmean, shiftstdev)
        if addrate > 0:
            if addfile:
                n += self.add_from_file(addfile, addrate)
            else:
                n += self.add(addrate, addmean, addstdev)
        if cutrate > 0:
            n += self.cut(cutrate)
        if mergerate > 0:
            n += self.merge(mergerate)
        if droprate > 0:
            if dropfile:
                n += self.drop_from_file(dropfile, droprate)
            else:
                n += self.drop(droprate)
        return n


    def to_bed(self, outfile_name):
        """
        Write a pandas dataframe back into BED file format

        :param str outfile_name: The name of the output BED file
        """
        self.bed.sort_values([0,1,2], inplace=True)
        self.bed.to_csv(outfile_name, sep='\t', header=False, index=False, float_format='%.0f')
        _LOGGER.info('The output bedfile located in {} has {} regions. The original bedfile had {} regions.' \
              .format(outfile_name, self.bed.shape[0], self.original_num_regions))



    def read_bed(self, bedfile_path, delimiter='\t'):
        """
        Read a BED file into pandas dataframe

        :param str bedfile_path: The path to the BED file
        """
        try:
            df = pd.read_csv(bedfile_path, sep=delimiter, header=None, usecols=[0,1,2], engine='python')
        except FileNotFoundError:
            _LOGGER.error("BED file path {} invalid".format(bedfile_path))
            sys.exit(1)
        except:
            _LOGGER.error("file {} could not be read".format(bedfile_path))
            sys.exit(1)

        # if there is a header line in the table, remove it
        if not str(df.iloc[0, 1]).isdigit():
            df = df[1:]

        df[3] = '-' # column indicating which modifications were made
        return df

<<<<<<< HEAD

    def _print_sample_config(self):
        """
        bedshift_operations:
          - add:
            rate: 0.1
            mean: 100
            stdev: 20
          - add_from_file:
            file: tests/test.bed
            rate: 0.1
            delimiter: \t
          - drop_from_file:
            file: tests/test.bed
            rate: 0.1
          - add_from_file:
            file: tests/test.bed
            rate: 0.2
          - cut:
            rate: 0.2
          - shift:
            rate: 0.3
            mean: 100
            stdev: 200
          - merge:
            rate: 0.15
          - drop:
            rate: 0.30
        """
        print(self._print_sample_config.__doc__)
        print("No changes made.")


    def _read_from_yaml(self, fp):
        """
        Loads yaml config data

        :param float fp: the path to the configuration file
        :return int: loaded yaml data
        """
        with open(fp, "r") as yaml_file:
            config_data = yaml.load(yaml_file, Loader=yaml.FullLoader)
        print("Loaded configuration settings from {}".format(fp))
        return config_data


    def handle_yaml(self, bedshifter, yaml_fp):
        """
        Performs operations provided in the yaml config file in the order they were provided.

        :param str bedshifter: the current instance of Bedshift
        :param float yaml_fp: the path to the configuration file
        :return int: the number of total regions perturbed
        """
        data = self._read_from_yaml(yaml_fp)
        operations = [operation for operation in data["bedshift_operations"]]
        num_changed = 0

        for operation in operations:
            ##### add #####
            if set(['add', 'rate', 'mean', 'stdev']) == set(list(operation.keys())):
                rate = operation['rate']
                mean = operation['mean']
                std = operation['stdev']
                num_added = bedshifter.add(rate, mean, std)
                num_changed += num_added
                print("\t{} regions added.".format(num_added))

            ##### add_from_file with no delimiter provided #####
            elif set(['add_from_file', 'file', 'rate']) == set(list(operation.keys())):
                fp = operation['file']
                if os.path.isfile(fp):
                    add_rate = operation['rate']
                    num_added = bedshifter.add_from_file(fp, add_rate)
                    num_changed += num_added
                    print("\t{} regions added from {}.".format(num_added, fp))
                else:
                    print ("File \'{}\' does not exist.".format(fp))
                    sys.exit(1)

            ##### add_from_file with delimiter provided #####
            elif set(['add_from_file', 'file', 'rate', 'delimiter']) == set(list(operation.keys())):
                fp = operation['file']
                if os.path.isfile(fp):
                    add_rate = operation['rate']
                    delimiter = operation['delimiter']
                    num_added = bedshifter.add_from_file(fp, add_rate, delimiter)
                    num_changed += num_added
                    print("\t{} regions added from {}.".format(num_added, fp))
                else:
                    print ("File \'{}\' does not exist.".format(fp))
                    sys.exit(1)

            ##### drop #####
            elif set(['drop', 'rate']) == set(list(operation.keys())):
                rate = operation['rate']
                num_dropped = bedshifter.drop(rate)
                num_changed += num_dropped
                print("\t{} regions dropped.".format(num_dropped))

            ##### drop_from_file with no delimiter provided #####
            elif set(['drop_from_file', 'file', 'rate']) == set(list(operation.keys())):
                fp = operation['file']
                if os.path.isfile(fp):
                    drop_rate = operation['rate']
                    num_dropped = bedshifter.drop_from_file(fp, drop_rate)
                    num_changed += num_dropped
                    print("\t{} regions dropped from {}.".format(num_dropped, fp))
                else:
                    print ("File \'{}\' does not exist.".format(fp))
                    sys.exit(1)

            ##### drop_from_file with delimiter provided #####
            elif set(['drop_from_file', 'file', 'rate', 'delimiter']) == set(list(operation.keys())):
                fp = operation['file']
                if os.path.isfile(fp):
                    drop_rate = operation['rate']
                    delimiter = operation['delimiter']
                    num_dropped = bedshifter.drop_from_file(fp, drop_rate, delimiter)
                    num_changed += num_dropped
                    print("\t{} regions dropped from {}.".format(num_dropped, fp))
                else:
                    print ("File \'{}\' does not exist.".format(fp))
                    sys.exit(1)

            ##### shift #####
            elif set(['shift', 'rate', 'mean', 'stdev']) == set(list(operation.keys())):
                rate = operation['rate']
                mean = operation['mean']
                std = operation['stdev']
                num_shifted = bedshifter.shift(rate, mean, std)
                num_changed += num_shifted
                print("\t{} regions shifted.".format(num_shifted))

            ##### cut #####
            elif set(['cut', 'rate']) == set(list(operation.keys())):
                rate = operation['rate']
                num_cut = bedshifter.cut(rate)
                num_changed += num_cut
                print("\t{} regions cut.".format(num_cut))

            ##### merge #####
            elif set(['merge', 'rate']) == set(list(operation.keys())):
                rate = operation['rate']
                num_merged = bedshifter.merge(rate)
                num_changed += num_merged
                print("\t{} regions merged.".format(num_merged))

            else:
                print("Invalid settings entered in the config file. Please refer to the example below.")
                self._print_sample_config()
                sys.exit(1)

        return num_changed

=======
>>>>>>> 825b8a80

def main():
    """ Primary workflow """

    parser = logmuse.add_logging_options(arguments.build_argparser())
    args, remaining_args = parser.parse_known_args()
    global _LOGGER
    _LOGGER = logmuse.logger_via_cli(args)

    _LOGGER.info("Welcome to bedshift version {}".format(__version__))
    _LOGGER.info("Shifting file: '{}'".format(args.bedfile))

    if not args.bedfile:
        parser.print_help()
        _LOGGER.error("No BED file given")
        sys.exit(1)

    if args.chrom_lengths:
        pass
    elif args.genome:
        try:
            import refgenconf
            rgc = refgenconf.RefGenConf(refgenconf.select_genome_config())
            args.chrom_lengths = rgc.seek(args.genome, "fasta", None, "chrom_sizes")
        except ModuleNotFoundError:
            _LOGGER.error("You must have package refgenconf installed to use a refgenie genome")
            sys.exit(1)

<<<<<<< HEAD
    msg = """Params:
  chrom.sizes file: {chromsizes}
  shift:
    shift rate: {shiftrate}
    shift mean distance: {shiftmean}
    shift stdev: {shiftstdev}
  add:
    rate: {addrate}
    add mean length: {addmean}
    add stdev: {addstdev}
    add file: {addfile}
    valid regions: {valid_regions}
  cut rate: {cutrate}
  drop rate: {droprate}
  drop regions from file: {dropfile}
  merge rate: {mergerate}
  outputfile: {outputfile}
  repeat: {repeat}
  yaml_config: {yaml_config}
"""
=======
    msg = arguments.param_msg
>>>>>>> 825b8a80

    if args.repeat < 1:
        _LOGGER.error("repeats specified is less than 1")
        sys.exit(1)

    if args.outputfile:
        outfile = args.outputfile
    else:
        outfile = 'bedshifted_{}'.format(os.path.basename(args.bedfile))

    _LOGGER.info(msg.format(
        bedfile=args.bedfile,
        chromsizes=args.chrom_lengths,
        droprate=args.droprate,
        dropfile=args.dropfile,
        addrate=args.addrate,
        addmean=args.addmean,
        addstdev=args.addstdev,
        addfile=args.addfile,
        valid_regions=args.valid_regions,
        shiftrate=args.shiftrate,
        shiftmean=args.shiftmean,
        shiftstdev=args.shiftstdev,
        shiftfile=args.shiftfile,
        cutrate=args.cutrate,
        mergerate=args.mergerate,
        outputfile=outfile,
        repeat=args.repeat,
        yaml_config=args.yaml_config))


    bedshifter = Bedshift(args.bedfile, args.chrom_lengths)
    for i in range(args.repeat):
        n = bedshifter.all_perturbations(args.addrate, args.addmean, args.addstdev,
<<<<<<< HEAD
                                            args.addfile, args.valid_regions,
                                            args.shiftrate, args.shiftmean, args.shiftstdev,
                                            args.cutrate,
                                            args.mergerate,
                                            args.droprate,
                                            args.dropfile,
                                            args.yaml_config,
                                            bedshifter)
        print("\t" + str(n) + " regions changed in total.\n")
=======
                                         args.addfile,
                                         args.shiftrate, args.shiftmean, args.shiftstdev,
                                         args.shiftfile,
                                         args.cutrate,
                                         args.mergerate,
                                         args.droprate,
                                         args.dropfile,
                                         args.yaml_config,
                                         bedshifter)
        _LOGGER.info("\t" + str(n) + " regions changed in total.\n")
>>>>>>> 825b8a80
        if args.repeat == 1:
            bedshifter.to_bed(outfile)
        else:
            modified_outfile = outfile.rsplit("/")
            modified_outfile[-1] = "rep" + str(i+1) + "_" + modified_outfile[-1]
            modified_outfile = "/".join(modified_outfile)
            bedshifter.to_bed(modified_outfile)
        bedshifter.reset_bed()


if __name__ == '__main__':
    try:
        sys.exit(main())
    except KeyboardInterrupt:
        _LOGGER.error("Program canceled by user!")
        sys.exit(1)<|MERGE_RESOLUTION|>--- conflicted
+++ resolved
@@ -18,109 +18,6 @@
 __all__ = ["Bedshift"]
 
 
-<<<<<<< HEAD
-class _VersionInHelpParser(argparse.ArgumentParser):
-    def format_help(self):
-        """ Add version information to help text. """
-        return "version: {}\n".format(__version__) + \
-               super(_VersionInHelpParser, self).format_help()
-
-
-def build_argparser():
-    """
-    Builds argument parser.
-
-    :return: argparse.ArgumentParser
-    """
-
-    banner = "%(prog)s - randomize BED files"
-    additional_description = "\n..."
-
-    parser = _VersionInHelpParser(
-        description=banner,
-        epilog=additional_description)
-
-    parser.add_argument(
-        "-V", "--version",
-        action="version",
-        version="%(prog)s {v}".format(v=__version__))
-
-    parser.add_argument(
-        "-b", "--bedfile", required=True,
-        help="File path to bed file.")
-
-    parser.add_argument(
-        "-l", "--chrom-lengths", type=str, required=False,
-        help="TSV text file with one row per chromosomes indicating chromosome sizes"
-        )
-
-    parser.add_argument(
-        "-g", "--genome", type=str, required=False,
-        help="Refgenie genome identifier (used for chrom sizes).")
-
-    parser.add_argument(
-        "-d", "--droprate", type=float, default=0.0,
-        help="Droprate parameter")
-
-    parser.add_argument(
-        "-a", "--addrate", type=float, default=0.0,
-        help="Addrate parameter")
-
-    parser.add_argument(
-        "--addmean", type=float, default=320.0,
-        help="Mean add region length")
-
-    parser.add_argument(
-        "--addstdev", type=float, default=30.0,
-        help="Stdev add length")
-
-    parser.add_argument(
-        "--addfile", type=str, help="Add regions from a bedfile")
-
-    parser.add_argument(
-        "--valid-regions", type=str, dest='valid_regions',
-        help="valid regions in which regions can be randomly added")
-
-    parser.add_argument(
-        "-s", "--shiftrate", type=float, default=0.0,
-        help="Shift probability")
-
-    parser.add_argument(
-        "--shiftmean", type=float, default=0.0,
-        help="Mean shift")
-
-    parser.add_argument(
-        "--shiftstdev", type=float, default=150.0,
-        help="Stdev shift")
-
-    parser.add_argument(
-        "-c", "--cutrate", type=float, default=0.0,
-        help="Cut probability")
-
-    parser.add_argument(
-        "-m", "--mergerate", type=float, default=0.0,
-        help="Merge probability. WARNING: will likely create regions that are thousands of base pairs long")
-
-    parser.add_argument(
-        "--dropfile", type=str, help="Drop regions from a bedfile")
-
-    parser.add_argument(
-        "-o", "--outputfile", type=str,
-        help="output file name (including extension). if not specified, will default to bedshifted_{originalname}.bed")
-
-    parser.add_argument(
-        "-r", "--repeat", type=int, default=1,
-        help="the number of times to repeat the operation")
-
-    parser.add_argument(
-        "-y", "--yaml-config", dest='yaml_config', type=str,
-        help="run yaml configuration file")
-
-    return parser
-
-
-=======
->>>>>>> 825b8a80
 class Bedshift(object):
     """
     The bedshift object with methods to perturb regions
@@ -221,7 +118,6 @@
         rows = self.bed.shape[0]
         num_add = int(rows * addrate)
         new_regions = {0: [], 1: [], 2: [], 3: []}
-<<<<<<< HEAD
         if valid_bed:
             valid_regions = self.read_bed(valid_bed, delimiter)
             valid_regions[3] = valid_regions[2] - valid_regions[1]
@@ -246,18 +142,7 @@
                 new_regions[0].append(chrom_str)
                 new_regions[1].append(start)
                 new_regions[2].append(end)
-                new_regions[3].append(3)
-=======
-        random_chroms = self.pick_random_chroms(num_add)
-        for chrom_str, chrom_len in random_chroms:
-            start = random.randint(1, chrom_len)
-            # ensure chromosome length is not exceeded
-            end = min(start + int(np.random.normal(addmean, addstdev)), chrom_len)
-            new_regions[0].append(chrom_str)
-            new_regions[1].append(start)
-            new_regions[2].append(end)
-            new_regions[3].append('A')
->>>>>>> 825b8a80
+                new_regions[3].append('A')
         self.bed = self.bed.append(pd.DataFrame(new_regions), ignore_index=True)
         return num_add
 
@@ -478,8 +363,6 @@
         return num_drop
 
 
-<<<<<<< HEAD
-=======
     def _find_overlap(self, fp, reference=None):
         """
         Find intersecting regions between the reference bedfile and the comparison file provided in the yaml config file.
@@ -515,7 +398,6 @@
         return intersection
 
 
->>>>>>> 825b8a80
     def all_perturbations(self,
                           addrate=0.0, addmean=320.0, addstdev=30.0,
                           addfile=None, valid_regions=None,
@@ -547,22 +429,6 @@
         :param string bedshifter: Bedshift instance
         :return int: the number of total regions perturbed
         '''
-<<<<<<< HEAD
-
-        n = 0
-        n += self.shift(shiftrate, shiftmean, shiftstdev)
-        if addfile:
-            n += self.add_from_file(addfile, addrate)
-        else:
-            n += self.add(addrate, addmean, addstdev, valid_regions)
-        n += self.cut(cutrate)
-        n += self.merge(mergerate)
-        if dropfile:
-            n += self.drop_from_file(dropfile, droprate)
-        else:
-            n +=self.drop(droprate)
-=======
->>>>>>> 825b8a80
         if yaml:
             return BedshiftYAMLHandler.BedshiftYAMLHandler(bedshifter, yaml).handle_yaml()
         n = 0
@@ -575,7 +441,7 @@
             if addfile:
                 n += self.add_from_file(addfile, addrate)
             else:
-                n += self.add(addrate, addmean, addstdev)
+                n += self.add(addrate, addmean, addstdev, valid_regions)
         if cutrate > 0:
             n += self.cut(cutrate)
         if mergerate > 0:
@@ -623,164 +489,6 @@
         df[3] = '-' # column indicating which modifications were made
         return df
 
-<<<<<<< HEAD
-
-    def _print_sample_config(self):
-        """
-        bedshift_operations:
-          - add:
-            rate: 0.1
-            mean: 100
-            stdev: 20
-          - add_from_file:
-            file: tests/test.bed
-            rate: 0.1
-            delimiter: \t
-          - drop_from_file:
-            file: tests/test.bed
-            rate: 0.1
-          - add_from_file:
-            file: tests/test.bed
-            rate: 0.2
-          - cut:
-            rate: 0.2
-          - shift:
-            rate: 0.3
-            mean: 100
-            stdev: 200
-          - merge:
-            rate: 0.15
-          - drop:
-            rate: 0.30
-        """
-        print(self._print_sample_config.__doc__)
-        print("No changes made.")
-
-
-    def _read_from_yaml(self, fp):
-        """
-        Loads yaml config data
-
-        :param float fp: the path to the configuration file
-        :return int: loaded yaml data
-        """
-        with open(fp, "r") as yaml_file:
-            config_data = yaml.load(yaml_file, Loader=yaml.FullLoader)
-        print("Loaded configuration settings from {}".format(fp))
-        return config_data
-
-
-    def handle_yaml(self, bedshifter, yaml_fp):
-        """
-        Performs operations provided in the yaml config file in the order they were provided.
-
-        :param str bedshifter: the current instance of Bedshift
-        :param float yaml_fp: the path to the configuration file
-        :return int: the number of total regions perturbed
-        """
-        data = self._read_from_yaml(yaml_fp)
-        operations = [operation for operation in data["bedshift_operations"]]
-        num_changed = 0
-
-        for operation in operations:
-            ##### add #####
-            if set(['add', 'rate', 'mean', 'stdev']) == set(list(operation.keys())):
-                rate = operation['rate']
-                mean = operation['mean']
-                std = operation['stdev']
-                num_added = bedshifter.add(rate, mean, std)
-                num_changed += num_added
-                print("\t{} regions added.".format(num_added))
-
-            ##### add_from_file with no delimiter provided #####
-            elif set(['add_from_file', 'file', 'rate']) == set(list(operation.keys())):
-                fp = operation['file']
-                if os.path.isfile(fp):
-                    add_rate = operation['rate']
-                    num_added = bedshifter.add_from_file(fp, add_rate)
-                    num_changed += num_added
-                    print("\t{} regions added from {}.".format(num_added, fp))
-                else:
-                    print ("File \'{}\' does not exist.".format(fp))
-                    sys.exit(1)
-
-            ##### add_from_file with delimiter provided #####
-            elif set(['add_from_file', 'file', 'rate', 'delimiter']) == set(list(operation.keys())):
-                fp = operation['file']
-                if os.path.isfile(fp):
-                    add_rate = operation['rate']
-                    delimiter = operation['delimiter']
-                    num_added = bedshifter.add_from_file(fp, add_rate, delimiter)
-                    num_changed += num_added
-                    print("\t{} regions added from {}.".format(num_added, fp))
-                else:
-                    print ("File \'{}\' does not exist.".format(fp))
-                    sys.exit(1)
-
-            ##### drop #####
-            elif set(['drop', 'rate']) == set(list(operation.keys())):
-                rate = operation['rate']
-                num_dropped = bedshifter.drop(rate)
-                num_changed += num_dropped
-                print("\t{} regions dropped.".format(num_dropped))
-
-            ##### drop_from_file with no delimiter provided #####
-            elif set(['drop_from_file', 'file', 'rate']) == set(list(operation.keys())):
-                fp = operation['file']
-                if os.path.isfile(fp):
-                    drop_rate = operation['rate']
-                    num_dropped = bedshifter.drop_from_file(fp, drop_rate)
-                    num_changed += num_dropped
-                    print("\t{} regions dropped from {}.".format(num_dropped, fp))
-                else:
-                    print ("File \'{}\' does not exist.".format(fp))
-                    sys.exit(1)
-
-            ##### drop_from_file with delimiter provided #####
-            elif set(['drop_from_file', 'file', 'rate', 'delimiter']) == set(list(operation.keys())):
-                fp = operation['file']
-                if os.path.isfile(fp):
-                    drop_rate = operation['rate']
-                    delimiter = operation['delimiter']
-                    num_dropped = bedshifter.drop_from_file(fp, drop_rate, delimiter)
-                    num_changed += num_dropped
-                    print("\t{} regions dropped from {}.".format(num_dropped, fp))
-                else:
-                    print ("File \'{}\' does not exist.".format(fp))
-                    sys.exit(1)
-
-            ##### shift #####
-            elif set(['shift', 'rate', 'mean', 'stdev']) == set(list(operation.keys())):
-                rate = operation['rate']
-                mean = operation['mean']
-                std = operation['stdev']
-                num_shifted = bedshifter.shift(rate, mean, std)
-                num_changed += num_shifted
-                print("\t{} regions shifted.".format(num_shifted))
-
-            ##### cut #####
-            elif set(['cut', 'rate']) == set(list(operation.keys())):
-                rate = operation['rate']
-                num_cut = bedshifter.cut(rate)
-                num_changed += num_cut
-                print("\t{} regions cut.".format(num_cut))
-
-            ##### merge #####
-            elif set(['merge', 'rate']) == set(list(operation.keys())):
-                rate = operation['rate']
-                num_merged = bedshifter.merge(rate)
-                num_changed += num_merged
-                print("\t{} regions merged.".format(num_merged))
-
-            else:
-                print("Invalid settings entered in the config file. Please refer to the example below.")
-                self._print_sample_config()
-                sys.exit(1)
-
-        return num_changed
-
-=======
->>>>>>> 825b8a80
 
 def main():
     """ Primary workflow """
@@ -809,30 +517,7 @@
             _LOGGER.error("You must have package refgenconf installed to use a refgenie genome")
             sys.exit(1)
 
-<<<<<<< HEAD
-    msg = """Params:
-  chrom.sizes file: {chromsizes}
-  shift:
-    shift rate: {shiftrate}
-    shift mean distance: {shiftmean}
-    shift stdev: {shiftstdev}
-  add:
-    rate: {addrate}
-    add mean length: {addmean}
-    add stdev: {addstdev}
-    add file: {addfile}
-    valid regions: {valid_regions}
-  cut rate: {cutrate}
-  drop rate: {droprate}
-  drop regions from file: {dropfile}
-  merge rate: {mergerate}
-  outputfile: {outputfile}
-  repeat: {repeat}
-  yaml_config: {yaml_config}
-"""
-=======
     msg = arguments.param_msg
->>>>>>> 825b8a80
 
     if args.repeat < 1:
         _LOGGER.error("repeats specified is less than 1")
@@ -867,18 +552,7 @@
     bedshifter = Bedshift(args.bedfile, args.chrom_lengths)
     for i in range(args.repeat):
         n = bedshifter.all_perturbations(args.addrate, args.addmean, args.addstdev,
-<<<<<<< HEAD
-                                            args.addfile, args.valid_regions,
-                                            args.shiftrate, args.shiftmean, args.shiftstdev,
-                                            args.cutrate,
-                                            args.mergerate,
-                                            args.droprate,
-                                            args.dropfile,
-                                            args.yaml_config,
-                                            bedshifter)
-        print("\t" + str(n) + " regions changed in total.\n")
-=======
-                                         args.addfile,
+                                         args.addfile, args.valid_regions,
                                          args.shiftrate, args.shiftmean, args.shiftstdev,
                                          args.shiftfile,
                                          args.cutrate,
@@ -888,7 +562,6 @@
                                          args.yaml_config,
                                          bedshifter)
         _LOGGER.info("\t" + str(n) + " regions changed in total.\n")
->>>>>>> 825b8a80
         if args.repeat == 1:
             bedshifter.to_bed(outfile)
         else:
