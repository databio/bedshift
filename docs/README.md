--- conflicted
+++ resolved
@@ -18,11 +18,7 @@
 bedshift -h
 ```
 
-<<<<<<< HEAD
 The following examples will shift 10% of the regions and add 10% new regions in `examples/test.bed`. The -l argument is the file in which chromosome sizes are located, and is only required for adding and/or shifting regions. The output is located at `bedshifted_test.bed`. 
-=======
-The following examples will shift 10% of the regions and add 10% new regions in `examples/test.bed`. The -l argument is the file in which chromosome sizes are located. The output is located at `bedshifted_test.bed`. 
->>>>>>> 0419993a
 
 CLI:
 
